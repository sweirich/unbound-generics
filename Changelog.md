# NEXT

<<<<<<< HEAD
* Add `substBind` operation that substitutes for the bound variable of a `Bind (Name a) t` term.
  This adds a new function `substPat` to the `Subst` class.
  This is similar to https://github.com/sweirich/replib/commit/98bdb8a2dab991771702597f16d1e1e7fdbd04fe
  but we don't add a dynamically-typed `substPats` function.
* Expose `Rec` constructor of the `Rec` type and the `ctxLevel` function from `AlphaCtx`.
=======
# 0.4.2
>>>>>>> 2f06a20b

* Add `Functor` instance for `Unbound.Generics.LocallyNameless.Internal.Iso.Exchange`
  Thanks to Emily Pillmore (emilypi)
* Import `MonadPlus` and `MonadFix` explicitly when building with mtl-2.3
* Builds with GHC 9.0, GHC 9.2

# 0.4.1

* Add `MonadFail` instances for `LFreshMT` and `FreshMT`

* Builds with GHC 8.10

# 0.4.0

* New binding specification type `Ignore`.

  Any two `Ignore T` terms will always be alpha-equivalent to each other, will
  be considered to contain no variables, and will not have any substitution
  apply beneath `Ignore`.  Useful for attaching annotation terms to your AST.

  ```haskell
    import Text.Parsec.Pos (SourcePos)
    
	data Expr =
	   ...
	   | Lambda (Ignore SourcePos) (Bind (Name Expr) Expr)
  ```

  As expected, any two `Lambda` expressions will be considered alpha-equivalent
  even if they differ in source position.

  Note that the `Ignore` will block operations on `Name a` for all `a`, which can be a little unexpected:

  ```haskell
    data Ty =
	  TyVar (Name Ty)
      | TyArr Ty Ty
    
    instance Subst Ty Ty where
	  ...

	data Expr =
	  ...
	  | Var (Name Expr)
	  | Lambda (Ignore Ty) (Bind (Name Expr) Expr)
    
     instance Subst Ty Expr
  ```

  Applying a substitution of a type for a free type variable to a `Lambda` will
  not descend into the `Ignore Ty`.

  Thanks Reed Mullanix (TOTWBF) for the new operation.

* Fix an issue in substitution where traversal would not continue in
  an AST node for which `isvar` or `isCoerceVar` is defined to return
  non-`Nothing` but which had additional structure.

  For example, in a language with meta variables and explicit substitutions:
  ```haskell
     data Expr =
	   ...
         -- normal variables that stand for expressions
       | Var (Name Expr)
          -- a meta variable occurrence and an explicit substitution
		  -- of expressions to substitute in for the free variables
	   | MetaVar (Name Meta) [(Name Expr, Expr)]
     -- a meta variable stands for an expression with some free term vars
	 data Meta = MetaVar Expr

     -- substitution for a meta in an expression
	 instance Subst Expr Meta where
	   isCoerceVar (MetaVar u sub) = Just (SubstCoerce u (Just . applyExplicitSubst sub))
	 applyExplicitSubst :: [(Name Expr, Expr)] -> Meta -> Expr
	 applyExplicitSubst s (MetaVar e) = substs s e
  ```

  Given an expression `e1` defined as `MetaVar "u" [("x", 10)]`, we may want to
  substitute a `Meta ("x" + "x")` for `"u"`  to get `10 + 10` (that is,
  we replace `"u"` by the expression `"x" + "x"` and immediately apply
  the substitution `10` for `"x"`).

  Now suppose we have an expression `e2` defined as `MetaVar "v" [("y",
  e1)]` (that is, an occurrence of meta var "v" together with a
  substitution of `e1` from above for `"y"`).  If we again try to
  substitute `Meta ("x" + "x")` for `"u"` in `e2`, we would expect to
  get `MetaVar "v" [("y", 10 + 10)]` (that is, since "v" is not equal to
  "u", we leave the meta var alone, but substitute for any occurrences
  of "u" in the explicit substitution, so `e1` becomes `10 + 10` as
  before).

  The bug in previous versions of `unbound-generics` was that we would
  incorrectly leave `MetaVar "v" [("y", e1)]` unchanged as soon as we
  saw that `isCoerceVar (MetaVar "v" [("y", e1)])` returned
  `Just (SubstCoerce "u" ...)` where `"u" /= "v"`.

  Thanks Reed Mullanix (TOTWBF) for finding and fixing this issue.
  https://github.com/lambdageek/unbound-generics/issues/26

# 0.3.4

* Bump `containers` upper bound to support `0.6`.
  (GHC 8.6.1 support)
  Thanks Christiaan Baaij.

# 0.3.3

* Bump `exceptions` upper bound to support `0.10.0`

# 0.3.2

* Bump `deepseq >= 1.4.0.0` remove benchmark dependency on `deepseq-generics`
* Tested with GHC 8.4.1
* Tested with GHC 8.2.2
* Compile with `-Wcompat`
* Add `Semigroup` instances for all types that were previously `Monoid` instances
* Added more examples to the [examples/ directory](https://github.com/lambdageek/unbound-generics/tree/main/examples)
* Added "exceptions" dependency and `MonadThrow`, `MonadCatch`, `MonadMask` instances for `FreshMT` and `LFreshMT`.
  Thanks Alex McKenna.

# 0.3.1

* Tested with GHC 8.0.1
* Removed `Generic b` constraint from `Subst b (Name a)` instance.


# 0.3

* Change types of `open` and `close` to take `NthPatFind` and `NamePatFind` instead of generic patterns, update call sites.
* Add newtype wrappers and Monoid instances for `NthPatFind` and `NamePatFind`
* Change `isTerm` to return `All` instead of `Bool`

# 0.2

* Incorporating some of the extras/oversights from
  [clash-lib Unbound.Generics.LocallyNameless.Extra](https://github.com/clash-lang/clash-compiler/blob/master/clash-lib/src/Unbound/Generics/LocallyNameless/Extra.hs)

	* Make `Embed` an instance of `Ord`
	* `NFData` instances (see below)

* Re-implement `freshen'` and `gfreshen` using a free monad to give
  GHC a chance to inline it all away.  This changes the type of
  `gfreshen`.  Major version bump.

	* Expose `FFM`, `liftFFM` and `retractFFM`

* Provide `NFData` instances for all the combinators.
  Depend on 'deepseq'

* Start benchmarking some of the operations (particularly `unbind`).

# 0.1.2.1

* Fix ghc-7.10 build.
* Haddock cleanup.

# 0.1.2

* Added `IsEmbed` typeclass

    * Depend on 'profunctors'

* Changed `embed` and `unembed` to work over any `IsEmbed` type.

* Added `Shift` type for shifting the scope of embedded terms out one level.

# 0.1.1

* Added `isNullDisjointSet` function.
* Implement a TH `makeClosedAlpha` splice for constructing trivial leaf instances.

# 0.1

* Add `acompare` functiona and `acompare'` method to `Alpha` typeclass.  (christiaanb)

    Handwritten `Alpha` instances will need to define this additional
    method now.  Major version bump.

# 0.0.3

* Add 'name2Integer' method (christiaanb)
* Export internal type-directed `gaeq`, `gopen`, `gclose`, etc
  functions from `Unbound.Generics.LocallyNameless.Alpha`.

    Allows definitions like:

        instance Alpha Term where
          aeq' _ (Prim t1 _dk1) (Prim t2 _dk2) = t1 == t2
          aeq' c t1             t2             = gaeq c (from t1) (from t2)


# 0.0.2.1

* Unconditionally add ErrorT and ExceptT instances using transformers-compat (bergmark)

# 0.0.2

* Add 'Rec' pattern and 'TRec' term combinators.

* Alpha instance for '()'

# 0.0.1

* Add 'lunbind2' function.

* Doc updates.

* Switch from 'HUnit' to 'Tasty' for testing.

# 0.0.0.90

* Initial (re-)implementation effort.<|MERGE_RESOLUTION|>--- conflicted
+++ resolved
@@ -1,14 +1,12 @@
 # NEXT
 
-<<<<<<< HEAD
 * Add `substBind` operation that substitutes for the bound variable of a `Bind (Name a) t` term.
   This adds a new function `substPat` to the `Subst` class.
   This is similar to https://github.com/sweirich/replib/commit/98bdb8a2dab991771702597f16d1e1e7fdbd04fe
   but we don't add a dynamically-typed `substPats` function.
 * Expose `Rec` constructor of the `Rec` type and the `ctxLevel` function from `AlphaCtx`.
-=======
+
 # 0.4.2
->>>>>>> 2f06a20b
 
 * Add `Functor` instance for `Unbound.Generics.LocallyNameless.Internal.Iso.Exchange`
   Thanks to Emily Pillmore (emilypi)
